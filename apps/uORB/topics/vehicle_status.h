/****************************************************************************
 *
 *   Copyright (C) 2012 PX4 Development Team. All rights reserved.
 *   Author: @author Lorenz Meier <lm@inf.ethz.ch>
 *           @author Petri Tanskanen <petri.tanskanen@inf.ethz.ch>
 *           @author Thomas Gubler <thomasgubler@student.ethz.ch>
 *           @author Julian Oes <joes@student.ethz.ch>
 *
 * Redistribution and use in source and binary forms, with or without
 * modification, are permitted provided that the following conditions
 * are met:
 *
 * 1. Redistributions of source code must retain the above copyright
 *    notice, this list of conditions and the following disclaimer.
 * 2. Redistributions in binary form must reproduce the above copyright
 *    notice, this list of conditions and the following disclaimer in
 *    the documentation and/or other materials provided with the
 *    distribution.
 * 3. Neither the name PX4 nor the names of its contributors may be
 *    used to endorse or promote products derived from this software
 *    without specific prior written permission.
 *
 * THIS SOFTWARE IS PROVIDED BY THE COPYRIGHT HOLDERS AND CONTRIBUTORS
 * "AS IS" AND ANY EXPRESS OR IMPLIED WARRANTIES, INCLUDING, BUT NOT
 * LIMITED TO, THE IMPLIED WARRANTIES OF MERCHANTABILITY AND FITNESS
 * FOR A PARTICULAR PURPOSE ARE DISCLAIMED. IN NO EVENT SHALL THE
 * COPYRIGHT OWNER OR CONTRIBUTORS BE LIABLE FOR ANY DIRECT, INDIRECT,
 * INCIDENTAL, SPECIAL, EXEMPLARY, OR CONSEQUENTIAL DAMAGES (INCLUDING,
 * BUT NOT LIMITED TO, PROCUREMENT OF SUBSTITUTE GOODS OR SERVICES; LOSS
 * OF USE, DATA, OR PROFITS; OR BUSINESS INTERRUPTION) HOWEVER CAUSED
 * AND ON ANY THEORY OF LIABILITY, WHETHER IN CONTRACT, STRICT
 * LIABILITY, OR TORT (INCLUDING NEGLIGENCE OR OTHERWISE) ARISING IN
 * ANY WAY OUT OF THE USE OF THIS SOFTWARE, EVEN IF ADVISED OF THE
 * POSSIBILITY OF SUCH DAMAGE.
 *
 ****************************************************************************/

/**
 * @file vehicle_status.h
 * Definition of the vehicle_status uORB topic.
 *
 * Published the state machine and the system status bitfields
 * (see SYS_STATUS mavlink message), published only by commander app.
 *
 * All apps should write to subsystem_info:
 *
 *  (any app) --> subsystem_info (published) --> (commander app state machine)  --> vehicle_status --> (mavlink app)
 */

#ifndef VEHICLE_STATUS_H_
#define VEHICLE_STATUS_H_

#include <stdint.h>
#include <stdbool.h>
#include "../uORB.h"

/**
 * @addtogroup topics @{
 */

/* State Machine */
typedef enum {
	NAVIGATION_STATE_STANDBY=0,
	NAVIGATION_STATE_MANUAL,
	NAVIGATION_STATE_SEATBELT,
	NAVIGATION_STATE_DESCENT,
	NAVIGATION_STATE_LOITER,
	NAVIGATION_STATE_AUTO_READY,
	NAVIGATION_STATE_MISSION,
	NAVIGATION_STATE_RTL,
	NAVIGATION_STATE_LAND,
	NAVIGATION_STATE_TAKEOFF
} navigation_state_t;

typedef enum {
	ARMING_STATE_INIT = 0,
	ARMING_STATE_STANDBY,
	ARMING_STATE_ARMED,
	ARMING_STATE_ABORT,
	ARMING_STATE_ERROR,
	ARMING_STATE_REBOOT,
	ARMING_STATE_IN_AIR_RESTORE
} arming_state_t;

enum VEHICLE_MODE_FLAG {
	VEHICLE_MODE_FLAG_SAFETY_ARMED = 128,
	VEHICLE_MODE_FLAG_MANUAL_INPUT_ENABLED = 64,
	VEHICLE_MODE_FLAG_HIL_ENABLED = 32,
	VEHICLE_MODE_FLAG_STABILIZED_ENABLED = 16,
	VEHICLE_MODE_FLAG_GUIDED_ENABLED = 8,
	VEHICLE_MODE_FLAG_AUTO_ENABLED = 4,
	VEHICLE_MODE_FLAG_TEST_ENABLED = 2,
	VEHICLE_MODE_FLAG_CUSTOM_MODE_ENABLED = 1
}; /**< Same as MAV_MODE_FLAG of MAVLink 1.0 protocol */

typedef enum {
	MODE_SWITCH_MANUAL = 0,
	MODE_SWITCH_ASSISTED,
	MODE_SWITCH_AUTO
} mode_switch_pos_t;

typedef enum {
	RETURN_SWITCH_NONE = 0,
	RETURN_SWITCH_RETURN
} return_switch_pos_t;

typedef enum {
	MISSION_SWITCH_NONE = 0,
	MISSION_SWITCH_MISSION
} mission_switch_pos_t;

//enum VEHICLE_FLIGHT_MODE {
//	VEHICLE_FLIGHT_MODE_MANUAL = 0,		/**< direct manual control, exact mode determined by VEHICLE_MANUAL_CONTROL_MODE */
//	VEHICLE_FLIGHT_MODE_STAB,		/**< attitude or rate stabilization plus velocity or position stabilization */
//	VEHICLE_FLIGHT_MODE_HOLD,		/**< hold current position (hover or loiter around position when switched) */
//	VEHICLE_FLIGHT_MODE_AUTO		/**< attitude or rate stabilization plus absolute position control and waypoints */
//};
//
//enum VEHICLE_MANUAL_CONTROL_MODE {
//	VEHICLE_MANUAL_CONTROL_MODE_DIRECT = 0,	/**< no attitude control, direct stick input mixing (only fixed wing) */
//	VEHICLE_MANUAL_CONTROL_MODE_RATES,	/**< body rates control mode */
//	VEHICLE_MANUAL_CONTROL_MODE_SAS		/**< stability augmented system (SAS) mode */
//};
//
//enum VEHICLE_MANUAL_SAS_MODE {
//	VEHICLE_MANUAL_SAS_MODE_ROLL_PITCH_ABS_YAW_ABS = 0,	/**< roll, pitch and yaw absolute */
//	VEHICLE_MANUAL_SAS_MODE_ROLL_PITCH_ABS_YAW_RATE,	/**< roll and pitch absolute, yaw rate */
//	VEHICLE_MANUAL_SAS_MODE_SIMPLE,				/**< simple mode (includes altitude hold) */
//	VEHICLE_MANUAL_SAS_MODE_ALTITUDE			/**< altitude hold */
//};

/**
 * Should match 1:1 MAVLink's MAV_TYPE ENUM
 */
enum VEHICLE_TYPE {
	VEHICLE_TYPE_GENERIC=0, /* Generic micro air vehicle. | */
	VEHICLE_TYPE_FIXED_WING=1, /* Fixed wing aircraft. | */
	VEHICLE_TYPE_QUADROTOR=2, /* Quadrotor | */
	VEHICLE_TYPE_COAXIAL=3, /* Coaxial helicopter | */
	VEHICLE_TYPE_HELICOPTER=4, /* Normal helicopter with tail rotor. | */
	VEHICLE_TYPE_ANTENNA_TRACKER=5, /* Ground installation | */
	VEHICLE_TYPE_GCS=6, /* Operator control unit / ground control station | */
	VEHICLE_TYPE_AIRSHIP=7, /* Airship, controlled | */
	VEHICLE_TYPE_FREE_BALLOON=8, /* Free balloon, uncontrolled | */
	VEHICLE_TYPE_ROCKET=9, /* Rocket | */
	VEHICLE_TYPE_GROUND_ROVER=10, /* Ground rover | */
	VEHICLE_TYPE_SURFACE_BOAT=11, /* Surface vessel, boat, ship | */
	VEHICLE_TYPE_SUBMARINE=12, /* Submarine | */
	VEHICLE_TYPE_HEXAROTOR=13, /* Hexarotor | */
	VEHICLE_TYPE_OCTOROTOR=14, /* Octorotor | */
	VEHICLE_TYPE_TRICOPTER=15, /* Octorotor | */
	VEHICLE_TYPE_FLAPPING_WING=16, /* Flapping wing | */
	VEHICLE_TYPE_KITE=17, /* Kite | */
	VEHICLE_TYPE_ENUM_END=18, /*  | */
};

enum VEHICLE_BATTERY_WARNING {
    VEHICLE_BATTERY_WARNING_NONE = 0,    /**< no battery low voltage warning active */
    VEHICLE_BATTERY_WARNING_WARNING,        /**< warning of low voltage 1. stage */
    VEHICLE_BATTERY_WARNING_ALERT            /**< alerting of low voltage 2. stage */
};


/**
 * state machine / state of vehicle.
 *
 * Encodes the complete system state and is set by the commander app.
 */
struct vehicle_status_s
{
	/* use of a counter and timestamp recommended (but not necessary) */

	uint16_t counter;   /**< incremented by the writing thread everytime new data is stored */
	uint64_t timestamp; /**< in microseconds since system start, is set whenever the writing thread stores new data */
	uint64_t failsave_lowlevel_start_time;		/**< time when the lowlevel failsafe flag was set */
//	uint64_t failsave_highlevel_begin; TO BE COMPLETED

	navigation_state_t navigation_state;	/**< current navigation state */
	arming_state_t arming_state;			/**< current arming state */

<<<<<<< HEAD
	int32_t system_type;				/**< system type, inspired by MAVLinks VEHICLE_TYPE enum */
=======
	commander_state_machine_t state_machine;	/**< current flight state, main state machine */
	enum VEHICLE_FLIGHT_MODE flight_mode;		/**< current flight mode, as defined by mode switch */
	enum VEHICLE_MANUAL_CONTROL_MODE manual_control_mode;	/**< current attitude control mode, as defined by VEHICLE_ATTITUDE_MODE enum */
	enum VEHICLE_MANUAL_SAS_MODE	manual_sas_mode;	/**< current stabilization mode */
	int32_t system_type;				/**< system type, inspired by MAVLink's VEHICLE_TYPE enum */
	int32_t	system_id;				/**< system id, inspired by MAVLink's system ID field */
	int32_t component_id;				/**< subsystem / component id, inspired by MAVLink's component ID field */
>>>>>>> 9f15f38e

	/* system flags - these represent the state predicates */

	mode_switch_pos_t mode_switch;
	return_switch_pos_t return_switch;
	mission_switch_pos_t mission_switch;

	bool flag_system_armed;				/**< true is motors / actuators are armed */
	bool flag_system_emergency;
	bool flag_system_in_air_restore;	/**< true if we can restore in mid air */
	bool flag_system_sensors_initialized;
	bool flag_system_arming_requested;
	bool flag_system_disarming_requested;
	bool flag_system_reboot_requested;
	bool flag_system_on_ground;

	bool flag_control_manual_enabled;		/**< true if manual input is mixed in */
	bool flag_control_offboard_enabled;		/**< true if offboard control input is on */
	bool flag_hil_enabled;				/**< true if hardware in the loop simulation is enabled */

	bool flag_control_rates_enabled;		/**< true if rates are stabilized */
	bool flag_control_attitude_enabled;		/**< true if attitude stabilization is mixed in */
	bool flag_control_velocity_enabled;		/**< true if speed (implies direction) is controlled */
	bool flag_control_position_enabled;		/**< true if position is controlled */

	bool flag_land_requested;				/**< true if land requested */
	bool flag_mission_activated;			/**< true if in mission mode */

	bool flag_preflight_gyro_calibration;		/**< true if gyro calibration is requested */
	bool flag_preflight_mag_calibration;		/**< true if mag calibration is requested */
	bool flag_preflight_accel_calibration;

	bool rc_signal_found_once;
	bool rc_signal_lost;				/**< true if RC reception is terminally lost */
	bool rc_signal_cutting_off;			/**< true if RC reception is weak / cutting off */
	uint64_t rc_signal_lost_interval;		/**< interval in microseconds since when no RC signal is available */

	bool offboard_control_signal_found_once;
	bool offboard_control_signal_lost;
	bool offboard_control_signal_weak;
	uint64_t offboard_control_signal_lost_interval;	/**< interval in microseconds without an offboard control message */

	bool failsave_lowlevel;				/**< Set to true if low-level failsafe mode is enabled */
	bool failsave_highlevel;

	/* see SYS_STATUS mavlink message for the following */
	uint32_t onboard_control_sensors_present;
	uint32_t onboard_control_sensors_enabled;
	uint32_t onboard_control_sensors_health;
	float load;
	float voltage_battery;
	float current_battery;
	float battery_remaining;
	enum VEHICLE_BATTERY_WARNING battery_warning;    /**< current battery warning mode, as defined by VEHICLE_BATTERY_WARNING enum */
	uint16_t drop_rate_comm;
	uint16_t errors_comm;
	uint16_t errors_count1;
	uint16_t errors_count2;
	uint16_t errors_count3;
	uint16_t errors_count4;

	bool flag_global_position_valid;		/**< set to true by the commander app if the quality of the gps signal is good enough to use it in the position estimator */
	bool flag_local_position_valid;
	bool flag_vector_flight_mode_ok;		/**< position estimation, battery voltage and other critical subsystems are good for autonomous flight */
	bool flag_auto_flight_mode_ok;			/**< conditions of vector flight mode apply plus a valid takeoff position lock has been aquired */
	bool flag_external_manual_override_ok;		/**< external override non-fatal for system. Only true for fixed wing */
	bool flag_valid_launch_position;		/**< indicates a valid launch position */
	bool flag_valid_home_position;			/**< indicates a valid home position (a valid home position is not always a valid launch) */
};

/**
 * @}
 */

/* register this as object request broker structure */
ORB_DECLARE(vehicle_status);

#endif<|MERGE_RESOLUTION|>--- conflicted
+++ resolved
@@ -178,17 +178,9 @@
 	navigation_state_t navigation_state;	/**< current navigation state */
 	arming_state_t arming_state;			/**< current arming state */
 
-<<<<<<< HEAD
-	int32_t system_type;				/**< system type, inspired by MAVLinks VEHICLE_TYPE enum */
-=======
-	commander_state_machine_t state_machine;	/**< current flight state, main state machine */
-	enum VEHICLE_FLIGHT_MODE flight_mode;		/**< current flight mode, as defined by mode switch */
-	enum VEHICLE_MANUAL_CONTROL_MODE manual_control_mode;	/**< current attitude control mode, as defined by VEHICLE_ATTITUDE_MODE enum */
-	enum VEHICLE_MANUAL_SAS_MODE	manual_sas_mode;	/**< current stabilization mode */
 	int32_t system_type;				/**< system type, inspired by MAVLink's VEHICLE_TYPE enum */
 	int32_t	system_id;				/**< system id, inspired by MAVLink's system ID field */
 	int32_t component_id;				/**< subsystem / component id, inspired by MAVLink's component ID field */
->>>>>>> 9f15f38e
 
 	/* system flags - these represent the state predicates */
 
