/****************************************************************************
 *
 *   Copyright (c) 2013 PX4 Development Team. All rights reserved.
 *   Author: 	Lorenz Meier
 *
 * Redistribution and use in source and binary forms, with or without
 * modification, are permitted provided that the following conditions
 * are met:
 *
 * 1. Redistributions of source code must retain the above copyright
 *    notice, this list of conditions and the following disclaimer.
 * 2. Redistributions in binary form must reproduce the above copyright
 *    notice, this list of conditions and the following disclaimer in
 *    the documentation and/or other materials provided with the
 *    distribution.
 * 3. Neither the name PX4 nor the names of its contributors may be
 *    used to endorse or promote products derived from this software
 *    without specific prior written permission.
 *
 * THIS SOFTWARE IS PROVIDED BY THE COPYRIGHT HOLDERS AND CONTRIBUTORS
 * "AS IS" AND ANY EXPRESS OR IMPLIED WARRANTIES, INCLUDING, BUT NOT
 * LIMITED TO, THE IMPLIED WARRANTIES OF MERCHANTABILITY AND FITNESS
 * FOR A PARTICULAR PURPOSE ARE DISCLAIMED. IN NO EVENT SHALL THE
 * COPYRIGHT OWNER OR CONTRIBUTORS BE LIABLE FOR ANY DIRECT, INDIRECT,
 * INCIDENTAL, SPECIAL, EXEMPLARY, OR CONSEQUENTIAL DAMAGES (INCLUDING,
 * BUT NOT LIMITED TO, PROCUREMENT OF SUBSTITUTE GOODS OR SERVICES; LOSS
 * OF USE, DATA, OR PROFITS; OR BUSINESS INTERRUPTION) HOWEVER CAUSED
 * AND ON ANY THEORY OF LIABILITY, WHETHER IN CONTRACT, STRICT
 * LIABILITY, OR TORT (INCLUDING NEGLIGENCE OR OTHERWISE) ARISING IN
 * ANY WAY OUT OF THE USE OF THIS SOFTWARE, EVEN IF ADVISED OF THE
 * POSSIBILITY OF SUCH DAMAGE.
 *
 ****************************************************************************/


/**
 * @file fw_pos_control_l1_main.c
 * Implementation of a generic position controller based on the L1 norm. Outputs a bank / roll
 * angle, equivalent to a lateral motion (for copters and rovers).
 *
 * Original publication for horizontal control class:
 *    S. Park, J. Deyst, and J. P. How, "A New Nonlinear Guidance Logic for Trajectory Tracking,"
 *    Proceedings of the AIAA Guidance, Navigation and Control
 *    Conference, Aug 2004. AIAA-2004-4900.
 *
 * Implementation for total energy control class:
 *    Thomas Gubler
 *
 * More details and acknowledgements in the referenced library headers.
 *
 * @author Lorenz Meier <lm@inf.ethz.ch>
 * @author Thomas Gubler <thomasgubler@gmail.com>
 */

#include <nuttx/config.h>
#include <stdio.h>
#include <stdlib.h>
#include <string.h>
#include <unistd.h>
#include <fcntl.h>
#include <errno.h>
#include <math.h>
#include <poll.h>
#include <time.h>
#include <drivers/drv_hrt.h>
#include <drivers/drv_accel.h>
#include <arch/board/board.h>
#include <uORB/uORB.h>
#include <uORB/topics/airspeed.h>
#include <uORB/topics/vehicle_global_position.h>
#include <uORB/topics/position_setpoint_triplet.h>
#include <uORB/topics/vehicle_attitude_setpoint.h>
#include <uORB/topics/manual_control_setpoint.h>
#include <uORB/topics/actuator_controls.h>
#include <uORB/topics/vehicle_rates_setpoint.h>
#include <uORB/topics/vehicle_attitude.h>
#include <uORB/topics/vehicle_control_mode.h>
#include <uORB/topics/navigation_capabilities.h>
#include <uORB/topics/sensor_combined.h>
#include <uORB/topics/parameter_update.h>
#include <systemlib/param/param.h>
#include <systemlib/err.h>
#include <systemlib/pid/pid.h>
#include <geo/geo.h>
#include <systemlib/perf_counter.h>
#include <systemlib/systemlib.h>
#include <mathlib/mathlib.h>
#include <mavlink/mavlink_log.h>
#include <launchdetection/LaunchDetector.h>
#include <ecl/l1/ecl_l1_pos_controller.h>
#include <drivers/drv_range_finder.h>
#include "landingslope.h"
#include "mtecs/mTecs.h"


/**
 * L1 control app start / stop handling function
 *
 * @ingroup apps
 */
extern "C" __EXPORT int fw_pos_control_l1_main(int argc, char *argv[]);

class FixedwingPositionControl
{
public:
	/**
	 * Constructor
	 */
	FixedwingPositionControl();

	/**
	 * Destructor, also kills the sensors task.
	 */
	~FixedwingPositionControl();

	/**
	 * Start the sensors task.
	 *
	 * @return		OK on success.
	 */
	int		start();

private:
	int		_mavlink_fd;

	bool		_task_should_exit;		/**< if true, sensor task should exit */
	int		_control_task;			/**< task handle for sensor task */

	int		_global_pos_sub;
	int		_pos_sp_triplet_sub;
	int		_att_sub;			/**< vehicle attitude subscription */
	int		_attitude_sub;			/**< raw rc channels data subscription */
	int		_airspeed_sub;			/**< airspeed subscription */
	int		_control_mode_sub;		/**< vehicle status subscription */
	int 		_params_sub;			/**< notification of parameter updates */
	int 		_manual_control_sub;		/**< notification of manual control updates */
	int		_sensor_combined_sub;		/**< for body frame accelerations */
	int		_range_finder_sub;		/**< range finder subscription */

	orb_advert_t	_attitude_sp_pub;		/**< attitude setpoint */
	orb_advert_t	_nav_capabilities_pub;		/**< navigation capabilities publication */

	struct vehicle_attitude_s			_att;				/**< vehicle attitude */
	struct vehicle_attitude_setpoint_s		_att_sp;			/**< vehicle attitude setpoint */
	struct navigation_capabilities_s		_nav_capabilities;		/**< navigation capabilities */
	struct manual_control_setpoint_s		_manual;			/**< r/c channel data */
	struct airspeed_s				_airspeed;			/**< airspeed */
	struct vehicle_control_mode_s			_control_mode;			/**< vehicle status */
	struct vehicle_global_position_s		_global_pos;			/**< global vehicle position */
	struct position_setpoint_triplet_s		_pos_sp_triplet;		/**< triplet of mission items */
	struct sensor_combined_s			_sensor_combined;		/**< for body frame accelerations */
	struct range_finder_report 			_range_finder;			/**< range finder report */

	perf_counter_t	_loop_perf;			/**< loop performance counter */

	/** manual control states */
	float		_altctrl_hold_heading;		/**< heading the system should hold in altctrl mode */
	double		_loiter_hold_lat;
	double		_loiter_hold_lon;
	float		_loiter_hold_alt;
	bool		_loiter_hold;

	double		_launch_lat;
	double		_launch_lon;
	float		_launch_alt;
	bool		_launch_valid;

	/* land states */
	/* not in non-abort mode for landing yet */
	bool land_noreturn_horizontal;
	bool land_noreturn_vertical;
	bool land_stayonground;
	bool land_motor_lim;
	bool land_onslope;

	/* takeoff/launch states */
	bool launch_detected;
	bool usePreTakeoffThrust;

	bool last_manual;				///< true if the last iteration was in manual mode (used to determine when a reset is needed)

	/* Landingslope object */
	Landingslope landingslope;

	float flare_curve_alt_rel_last;
	/* heading hold */
	float target_bearing;

	/* Launch detection */
	launchdetection::LaunchDetector launchDetector;

	/* throttle and airspeed states */
	float _airspeed_error;				///< airspeed error to setpoint in m/s
	bool _airspeed_valid;				///< flag if a valid airspeed estimate exists
	uint64_t _airspeed_last_valid;			///< last time airspeed was valid. Used to detect sensor failures
	float _groundspeed_undershoot;			///< ground speed error to min. speed in m/s
	bool _global_pos_valid;				///< global position is valid
	math::Matrix<3, 3> _R_nb;			///< current attitude

	ECL_L1_Pos_Controller				_l1_control;
<<<<<<< HEAD
	TECS						_tecs;
=======
>>>>>>> 7b15a424
	fwPosctrl::mTecs				_mTecs;
	bool						_was_pos_control_mode;

	struct {
		float l1_period;
		float l1_damping;

		float time_const;
		float min_sink_rate;
		float max_sink_rate;
		float max_climb_rate;
		float throttle_damp;
		float integrator_gain;
		float vertical_accel_limit;
		float height_comp_filter_omega;
		float speed_comp_filter_omega;
		float roll_throttle_compensation;
		float speed_weight;
		float pitch_damping;

		float airspeed_min;
		float airspeed_trim;
		float airspeed_max;

		float pitch_limit_min;
		float pitch_limit_max;
		float roll_limit;
		float throttle_min;
		float throttle_max;
		float throttle_cruise;

		float throttle_land_max;

		float heightrate_p;
		float speedrate_p;

		float land_slope_angle;
		float land_H1_virt;
		float land_flare_alt_relative;
		float land_thrust_lim_alt_relative;
		float land_heading_hold_horizontal_distance;
		float range_finder_rel_alt;

	}		_parameters;			/**< local copies of interesting parameters */

	struct {

		param_t l1_period;
		param_t l1_damping;

		param_t time_const;
		param_t min_sink_rate;
		param_t max_sink_rate;
		param_t max_climb_rate;
		param_t throttle_damp;
		param_t integrator_gain;
		param_t vertical_accel_limit;
		param_t height_comp_filter_omega;
		param_t speed_comp_filter_omega;
		param_t roll_throttle_compensation;
		param_t speed_weight;
		param_t pitch_damping;

		param_t airspeed_min;
		param_t airspeed_trim;
		param_t airspeed_max;

		param_t pitch_limit_min;
		param_t pitch_limit_max;
		param_t roll_limit;
		param_t throttle_min;
		param_t throttle_max;
		param_t throttle_cruise;

		param_t throttle_land_max;

		param_t heightrate_p;
		param_t speedrate_p;

		param_t land_slope_angle;
		param_t land_H1_virt;
		param_t land_flare_alt_relative;
		param_t land_thrust_lim_alt_relative;
		param_t land_heading_hold_horizontal_distance;
		param_t range_finder_rel_alt;

	}		_parameter_handles;		/**< handles for interesting parameters */


	/**
	 * Update our local parameter cache.
	 */
	int		parameters_update();

	/**
	 * Update control outputs
	 *
	 */
	void		control_update();

	/**
	 * Check for changes in vehicle status.
	 */
	void		vehicle_control_mode_poll();

	/**
	 * Check for airspeed updates.
	 */
	bool		vehicle_airspeed_poll();

	/**
	 * Check for range finder updates.
	 */
	bool		range_finder_poll();


	/**
	 * Check for position updates.
	 */
	void		vehicle_attitude_poll();

	/**
	 * Check for accel updates.
	 */
	void		vehicle_sensor_combined_poll();

	/**
	 * Check for set triplet updates.
	 */
	void		vehicle_setpoint_poll();

	/**
	 * Publish navigation capabilities
	 */
	void navigation_capabilities_publish();

	/**
	 * Get the relative alt either from the difference between estimate and waypoint or from the laser range finder
	 */
	float get_relative_landingalt(float land_setpoint_alt, float current_alt, const struct range_finder_report &range_finder, float range_finder_use_relative_alt);

	/**
	 * Control position.
	 */
	bool		control_position(const math::Vector<2> &global_pos, const math::Vector<3> &ground_speed,
					 const struct position_setpoint_triplet_s &_pos_sp_triplet);

	float calculate_target_airspeed(float airspeed_demand);
	void calculate_gndspeed_undershoot(const math::Vector<2> &current_position, const math::Vector<2> &ground_speed_2d, const struct position_setpoint_triplet_s &pos_sp_triplet);

	/**
	 * Shim for calling task_main from task_create.
	 */
	static void	task_main_trampoline(int argc, char *argv[]);

	/**
	 * Main sensor collection task.
	 */
	void		task_main();

	/*
	 * Reset takeoff state
	 */
	void reset_takeoff_state();

	/*
	 * Reset landing state
	 */
	void reset_landing_state();

	/*
	 * Call TECS : a wrapper function to call one of the TECS implementations (mTECS is called only if enabled via parameter)
	 * XXX need to clean up/remove this function once mtecs fully replaces TECS
	 */
	void tecs_update_pitch_throttle(float alt_sp, float v_sp, float eas2tas,
			float pitch_min_rad, float pitch_max_rad,
			float throttle_min, float throttle_max, float throttle_cruise,
			bool climbout_mode, float climbout_pitch_min_rad,
			float altitude,
			const math::Vector<3> &ground_speed,
			tecs_mode mode = TECS_MODE_NORMAL);

};

namespace l1_control
{

/* oddly, ERROR is not defined for c++ */
#ifdef ERROR
# undef ERROR
#endif
static const int ERROR = -1;

FixedwingPositionControl	*g_control;
}

FixedwingPositionControl::FixedwingPositionControl() :

	_mavlink_fd(-1),
	_task_should_exit(false),
	_control_task(-1),

/* subscriptions */
	_global_pos_sub(-1),
	_pos_sp_triplet_sub(-1),
	_att_sub(-1),
	_airspeed_sub(-1),
	_control_mode_sub(-1),
	_params_sub(-1),
	_manual_control_sub(-1),
	_range_finder_sub(-1),

/* publications */
	_attitude_sp_pub(-1),
	_nav_capabilities_pub(-1),

/* performance counters */
	_loop_perf(perf_alloc(PC_ELAPSED, "fw l1 control")),

/* states */
	_loiter_hold(false),
	land_noreturn_horizontal(false),
	land_noreturn_vertical(false),
	land_stayonground(false),
	land_motor_lim(false),
	land_onslope(false),
	launch_detected(false),
	usePreTakeoffThrust(false),
	last_manual(false),
	flare_curve_alt_rel_last(0.0f),
	launchDetector(),
	_airspeed_error(0.0f),
	_airspeed_valid(false),
	_groundspeed_undershoot(0.0f),
	_global_pos_valid(false),
	_att(),
	_att_sp(),
	_nav_capabilities(),
	_manual(),
	_airspeed(),
	_control_mode(),
	_global_pos(),
	_pos_sp_triplet(),
	_sensor_combined(),
	_mTecs(),
	_was_pos_control_mode(false),
	_range_finder()
{
	_nav_capabilities.turn_distance = 0.0f;

	_parameter_handles.l1_period = param_find("FW_L1_PERIOD");
	_parameter_handles.l1_damping = param_find("FW_L1_DAMPING");

	_parameter_handles.airspeed_min = param_find("FW_AIRSPD_MIN");
	_parameter_handles.airspeed_trim = param_find("FW_AIRSPD_TRIM");
	_parameter_handles.airspeed_max = param_find("FW_AIRSPD_MAX");

	_parameter_handles.pitch_limit_min = param_find("FW_P_LIM_MIN");
	_parameter_handles.pitch_limit_max = param_find("FW_P_LIM_MAX");
	_parameter_handles.roll_limit = param_find("FW_R_LIM");
	_parameter_handles.throttle_min = param_find("FW_THR_MIN");
	_parameter_handles.throttle_max = param_find("FW_THR_MAX");
	_parameter_handles.throttle_cruise = param_find("FW_THR_CRUISE");
	_parameter_handles.throttle_land_max = param_find("FW_THR_LND_MAX");

	_parameter_handles.land_slope_angle = param_find("FW_LND_ANG");
	_parameter_handles.land_H1_virt = param_find("FW_LND_HVIRT");
	_parameter_handles.land_flare_alt_relative = param_find("FW_LND_FLALT");
	_parameter_handles.land_thrust_lim_alt_relative = param_find("FW_LND_TLALT");
	_parameter_handles.land_heading_hold_horizontal_distance = param_find("FW_LND_HHDIST");
	_parameter_handles.range_finder_rel_alt = param_find("FW_LND_RFRALT");

	_parameter_handles.time_const = 			param_find("FW_T_TIME_CONST");
	_parameter_handles.min_sink_rate = 			param_find("FW_T_SINK_MIN");
	_parameter_handles.max_sink_rate =			param_find("FW_T_SINK_MAX");
	_parameter_handles.max_climb_rate =			param_find("FW_T_CLMB_MAX");
	_parameter_handles.throttle_damp = 			param_find("FW_T_THR_DAMP");
	_parameter_handles.integrator_gain =			param_find("FW_T_INTEG_GAIN");
	_parameter_handles.vertical_accel_limit =		param_find("FW_T_VERT_ACC");
	_parameter_handles.height_comp_filter_omega =		param_find("FW_T_HGT_OMEGA");
	_parameter_handles.speed_comp_filter_omega =		param_find("FW_T_SPD_OMEGA");
	_parameter_handles.roll_throttle_compensation = 	param_find("FW_T_RLL2THR");
	_parameter_handles.speed_weight = 			param_find("FW_T_SPDWEIGHT");
	_parameter_handles.pitch_damping = 			param_find("FW_T_PTCH_DAMP");
	_parameter_handles.heightrate_p =			param_find("FW_T_HRATE_P");
	_parameter_handles.speedrate_p =			param_find("FW_T_SRATE_P");

	/* fetch initial parameter values */
	parameters_update();
}

FixedwingPositionControl::~FixedwingPositionControl()
{
	if (_control_task != -1) {

		/* task wakes up every 100ms or so at the longest */
		_task_should_exit = true;

		/* wait for a second for the task to quit at our request */
		unsigned i = 0;

		do {
			/* wait 20ms */
			usleep(20000);

			/* if we have given up, kill it */
			if (++i > 50) {
				task_delete(_control_task);
				break;
			}
		} while (_control_task != -1);
	}

	l1_control::g_control = nullptr;
}

int
FixedwingPositionControl::parameters_update()
{

	/* L1 control parameters */
	param_get(_parameter_handles.l1_damping, &(_parameters.l1_damping));
	param_get(_parameter_handles.l1_period, &(_parameters.l1_period));

	param_get(_parameter_handles.airspeed_min, &(_parameters.airspeed_min));
	param_get(_parameter_handles.airspeed_trim, &(_parameters.airspeed_trim));
	param_get(_parameter_handles.airspeed_max, &(_parameters.airspeed_max));

	param_get(_parameter_handles.pitch_limit_min, &(_parameters.pitch_limit_min));
	param_get(_parameter_handles.pitch_limit_max, &(_parameters.pitch_limit_max));
	param_get(_parameter_handles.roll_limit, &(_parameters.roll_limit));
	param_get(_parameter_handles.throttle_min, &(_parameters.throttle_min));
	param_get(_parameter_handles.throttle_max, &(_parameters.throttle_max));
	param_get(_parameter_handles.throttle_cruise, &(_parameters.throttle_cruise));

	param_get(_parameter_handles.throttle_land_max, &(_parameters.throttle_land_max));

	param_get(_parameter_handles.time_const, &(_parameters.time_const));
	param_get(_parameter_handles.min_sink_rate, &(_parameters.min_sink_rate));
	param_get(_parameter_handles.max_sink_rate, &(_parameters.max_sink_rate));
	param_get(_parameter_handles.throttle_damp, &(_parameters.throttle_damp));
	param_get(_parameter_handles.integrator_gain, &(_parameters.integrator_gain));
	param_get(_parameter_handles.vertical_accel_limit, &(_parameters.vertical_accel_limit));
	param_get(_parameter_handles.height_comp_filter_omega, &(_parameters.height_comp_filter_omega));
	param_get(_parameter_handles.speed_comp_filter_omega, &(_parameters.speed_comp_filter_omega));
	param_get(_parameter_handles.roll_throttle_compensation, &(_parameters.roll_throttle_compensation));
	param_get(_parameter_handles.speed_weight, &(_parameters.speed_weight));
	param_get(_parameter_handles.pitch_damping, &(_parameters.pitch_damping));
	param_get(_parameter_handles.max_climb_rate, &(_parameters.max_climb_rate));

	param_get(_parameter_handles.heightrate_p, &(_parameters.heightrate_p));
	param_get(_parameter_handles.speedrate_p, &(_parameters.speedrate_p));

	param_get(_parameter_handles.land_slope_angle, &(_parameters.land_slope_angle));
	param_get(_parameter_handles.land_H1_virt, &(_parameters.land_H1_virt));
	param_get(_parameter_handles.land_flare_alt_relative, &(_parameters.land_flare_alt_relative));
	param_get(_parameter_handles.land_thrust_lim_alt_relative, &(_parameters.land_thrust_lim_alt_relative));
	param_get(_parameter_handles.land_heading_hold_horizontal_distance, &(_parameters.land_heading_hold_horizontal_distance));

	param_get(_parameter_handles.range_finder_rel_alt, &(_parameters.range_finder_rel_alt));

	_l1_control.set_l1_damping(_parameters.l1_damping);
	_l1_control.set_l1_period(_parameters.l1_period);
	_l1_control.set_l1_roll_limit(math::radians(_parameters.roll_limit));

	/* sanity check parameters */
	if (_parameters.airspeed_max < _parameters.airspeed_min ||
	    _parameters.airspeed_max < 5.0f ||
	    _parameters.airspeed_min > 100.0f ||
	    _parameters.airspeed_trim < _parameters.airspeed_min ||
	    _parameters.airspeed_trim > _parameters.airspeed_max) {
		warnx("error: airspeed parameters invalid");
		return 1;
	}

	/* Update the landing slope */
	landingslope.update(math::radians(_parameters.land_slope_angle), _parameters.land_flare_alt_relative, _parameters.land_thrust_lim_alt_relative, _parameters.land_H1_virt);

	/* Update and publish the navigation capabilities */
	_nav_capabilities.landing_slope_angle_rad = landingslope.landing_slope_angle_rad();
	_nav_capabilities.landing_horizontal_slope_displacement = landingslope.horizontal_slope_displacement();
	_nav_capabilities.landing_flare_length = landingslope.flare_length();
	navigation_capabilities_publish();

	/* Update Launch Detector Parameters */
	launchDetector.updateParams();

	/* Update the mTecs */
	_mTecs.updateParams();

	return OK;
}

void
FixedwingPositionControl::vehicle_control_mode_poll()
{
	bool vstatus_updated;

	/* Check HIL state if vehicle status has changed */
	orb_check(_control_mode_sub, &vstatus_updated);

	if (vstatus_updated) {

		bool was_armed = _control_mode.flag_armed;

		orb_copy(ORB_ID(vehicle_control_mode), _control_mode_sub, &_control_mode);

		if (!was_armed && _control_mode.flag_armed) {
			_launch_lat = _global_pos.lat;
			_launch_lon = _global_pos.lon;
			_launch_alt = _global_pos.alt;
			_launch_valid = true;
		}
	}
}

bool
FixedwingPositionControl::vehicle_airspeed_poll()
{
	/* check if there is an airspeed update or if it timed out */
	bool airspeed_updated;
	orb_check(_airspeed_sub, &airspeed_updated);

	if (airspeed_updated) {
		orb_copy(ORB_ID(airspeed), _airspeed_sub, &_airspeed);
		_airspeed_valid = true;
		_airspeed_last_valid = hrt_absolute_time();

	} else {

		/* no airspeed updates for one second */
		if (_airspeed_valid && (hrt_absolute_time() - _airspeed_last_valid) > 1e6) {
			_airspeed_valid = false;
		}
	}

	return airspeed_updated;
}

bool
FixedwingPositionControl::range_finder_poll()
{
	/* check if there is a range finder measurement */
	bool range_finder_updated;
	orb_check(_range_finder_sub, &range_finder_updated);

	if (range_finder_updated) {
		orb_copy(ORB_ID(sensor_range_finder), _range_finder_sub, &_range_finder);
	}

	return range_finder_updated;
}

void
FixedwingPositionControl::vehicle_attitude_poll()
{
	/* check if there is a new position */
	bool att_updated;
	orb_check(_att_sub, &att_updated);

	if (att_updated) {
		orb_copy(ORB_ID(vehicle_attitude), _att_sub, &_att);

		/* set rotation matrix */
		for (int i = 0; i < 3; i++) for (int j = 0; j < 3; j++)
				_R_nb(i, j) = _att.R[i][j];
	}
}

void
FixedwingPositionControl::vehicle_sensor_combined_poll()
{
	/* check if there is a new position */
	bool sensors_updated;
	orb_check(_sensor_combined_sub, &sensors_updated);

	if (sensors_updated) {
		orb_copy(ORB_ID(sensor_combined), _sensor_combined_sub, &_sensor_combined);
	}
}

void
FixedwingPositionControl::vehicle_setpoint_poll()
{
	/* check if there is a new setpoint */
	bool pos_sp_triplet_updated;
	orb_check(_pos_sp_triplet_sub, &pos_sp_triplet_updated);

	if (pos_sp_triplet_updated) {
		orb_copy(ORB_ID(position_setpoint_triplet), _pos_sp_triplet_sub, &_pos_sp_triplet);
	}
}

void
FixedwingPositionControl::task_main_trampoline(int argc, char *argv[])
{
	l1_control::g_control->task_main();
}

float
FixedwingPositionControl::calculate_target_airspeed(float airspeed_demand)
{
	float airspeed;

	if (_airspeed_valid) {
		airspeed = _airspeed.true_airspeed_m_s;

	} else {
		airspeed = _parameters.airspeed_min + (_parameters.airspeed_max - _parameters.airspeed_min) / 2.0f;
	}

	/* cruise airspeed for all modes unless modified below */
	float target_airspeed = airspeed_demand;

	/* add minimum ground speed undershoot (only non-zero in presence of sufficient wind) */
	target_airspeed += _groundspeed_undershoot;

	if (0/* throttle nudging enabled */) {
		//target_airspeed += nudge term.
	}

	/* sanity check: limit to range */
	target_airspeed = math::constrain(target_airspeed, _parameters.airspeed_min, _parameters.airspeed_max);

	/* plain airspeed error */
	_airspeed_error = target_airspeed - airspeed;

	return target_airspeed;
}

void
FixedwingPositionControl::calculate_gndspeed_undershoot(const math::Vector<2> &current_position, const math::Vector<2> &ground_speed_2d, const struct position_setpoint_triplet_s &pos_sp_triplet)
{

	if (pos_sp_triplet.current.valid && !(pos_sp_triplet.current.type == SETPOINT_TYPE_LOITER)) {

		/* rotate ground speed vector with current attitude */
		math::Vector<2> yaw_vector(_R_nb(0, 0), _R_nb(1, 0));
		yaw_vector.normalize();
		float ground_speed_body = yaw_vector * ground_speed_2d;

		/* The minimum desired ground speed is the minimum airspeed projected on to the ground using the altitude and horizontal difference between the waypoints if available*/
		float distance = 0.0f;
		float delta_altitude = 0.0f;
		if (pos_sp_triplet.previous.valid) {
			distance = get_distance_to_next_waypoint(pos_sp_triplet.previous.lat, pos_sp_triplet.previous.lon, pos_sp_triplet.current.lat, pos_sp_triplet.current.lon);
			delta_altitude = pos_sp_triplet.current.alt - pos_sp_triplet.previous.alt;
		} else {
			distance = get_distance_to_next_waypoint(current_position(0), current_position(1), pos_sp_triplet.current.lat, pos_sp_triplet.current.lon);
			delta_altitude = pos_sp_triplet.current.alt -  _global_pos.alt;
		}

		float ground_speed_desired = _parameters.airspeed_min * cosf(atan2f(delta_altitude, distance));


		/*
		 * Ground speed undershoot is the amount of ground velocity not reached
		 * by the plane. Consequently it is zero if airspeed is >= min ground speed
		 * and positive if airspeed < min ground speed.
		 *
		 * This error value ensures that a plane (as long as its throttle capability is
		 * not exceeded) travels towards a waypoint (and is not pushed more and more away
		 * by wind). Not countering this would lead to a fly-away.
		 */
		_groundspeed_undershoot = math::max(ground_speed_desired - ground_speed_body, 0.0f);

	} else {
		_groundspeed_undershoot = 0;
	}
}

void FixedwingPositionControl::navigation_capabilities_publish()
{
	if (_nav_capabilities_pub > 0) {
		orb_publish(ORB_ID(navigation_capabilities), _nav_capabilities_pub, &_nav_capabilities);
	} else {
		_nav_capabilities_pub = orb_advertise(ORB_ID(navigation_capabilities), &_nav_capabilities);
	}
}

float FixedwingPositionControl::get_relative_landingalt(float land_setpoint_alt, float current_alt, const struct range_finder_report &range_finder, float range_finder_use_relative_alt)
{
	float rel_alt_estimated = current_alt - land_setpoint_alt;

	/* only use range finder if:
	 * parameter (range_finder_use_relative_alt) > 0
	 * the measurement is valid
	 * the estimated relative altitude (from global altitude estimate and landing waypoint) <= range_finder_use_relative_alt
	 */
	if (range_finder_use_relative_alt < 0 || !range_finder.valid || rel_alt_estimated > range_finder_use_relative_alt ) {
		return rel_alt_estimated;
	}

	return range_finder.distance;

}

bool
FixedwingPositionControl::control_position(const math::Vector<2> &current_position, const math::Vector<3> &ground_speed,
		const struct position_setpoint_triplet_s &pos_sp_triplet)
{
	bool setpoint = true;

	math::Vector<2> ground_speed_2d = {ground_speed(0), ground_speed(1)};
	calculate_gndspeed_undershoot(current_position, ground_speed_2d, pos_sp_triplet);

	float eas2tas = 1.0f; // XXX calculate actual number based on current measurements

	// XXX re-visit
	float baro_altitude = _global_pos.alt;

	/* filter speed and altitude for controller */
	math::Vector<3> accel_body(_sensor_combined.accelerometer_m_s2);
	math::Vector<3> accel_earth = _R_nb * accel_body;

<<<<<<< HEAD
	if (!_mTecs.getEnabled()) {
		_tecs.update_50hz(baro_altitude, _airspeed.indicated_airspeed_m_s, _R_nb, accel_body, accel_earth);
	}

=======
>>>>>>> 7b15a424
	float altitude_error = _pos_sp_triplet.current.alt - _global_pos.alt;

	/* no throttle limit as default */
	float throttle_max = 1.0f;

	/* AUTONOMOUS FLIGHT */

	// XXX this should only execute if auto AND safety off (actuators active),
	// else integrators should be constantly reset.
	if (pos_sp_triplet.current.valid) {

		if (!_was_pos_control_mode) {
			/* reset integrators */
			if (_mTecs.getEnabled()) {
				_mTecs.resetIntegrators();
				_mTecs.resetDerivatives(_airspeed.true_airspeed_m_s);
			}
		}

		_was_pos_control_mode = true;

		if (!_was_pos_control_mode) {
			/* reset integrators */
			if (_mTecs.getEnabled()) {
				_mTecs.resetIntegrators();
				_mTecs.resetDerivatives(_airspeed.true_airspeed_m_s);
			}
		}

		_was_pos_control_mode = true;

		/* get circle mode */
		bool was_circle_mode = _l1_control.circle_mode();

		/* current waypoint (the one currently heading for) */
		math::Vector<2> next_wp((float)pos_sp_triplet.current.lat, (float)pos_sp_triplet.current.lon);

		/* current waypoint (the one currently heading for) */
		math::Vector<2> curr_wp((float)pos_sp_triplet.current.lat, (float)pos_sp_triplet.current.lon);

		/* Initialize attitude controller integrator reset flags to 0 */
		_att_sp.roll_reset_integral = false;
		_att_sp.pitch_reset_integral = false;
		_att_sp.yaw_reset_integral = false;

		/* previous waypoint */
		math::Vector<2> prev_wp;

		if (pos_sp_triplet.previous.valid) {
			prev_wp(0) = (float)pos_sp_triplet.previous.lat;
			prev_wp(1) = (float)pos_sp_triplet.previous.lon;

		} else {
			/*
			 * No valid previous waypoint, go for the current wp.
			 * This is automatically handled by the L1 library.
			 */
			prev_wp(0) = (float)pos_sp_triplet.current.lat;
			prev_wp(1) = (float)pos_sp_triplet.current.lon;

		}

		if (pos_sp_triplet.current.type == SETPOINT_TYPE_POSITION) {
			/* waypoint is a plain navigation waypoint */
			_l1_control.navigate_waypoints(prev_wp, curr_wp, current_position, ground_speed_2d);
			_att_sp.roll_body = _l1_control.nav_roll();
			_att_sp.yaw_body = _l1_control.nav_bearing();

			tecs_update_pitch_throttle(_pos_sp_triplet.current.alt, calculate_target_airspeed(_parameters.airspeed_trim), eas2tas,
						math::radians(_parameters.pitch_limit_min), math::radians(_parameters.pitch_limit_max),
						_parameters.throttle_min, _parameters.throttle_max, _parameters.throttle_cruise,
						false, math::radians(_parameters.pitch_limit_min), _global_pos.alt, ground_speed);

		} else if (pos_sp_triplet.current.type == SETPOINT_TYPE_LOITER) {

			/* waypoint is a loiter waypoint */
			_l1_control.navigate_loiter(curr_wp, current_position, pos_sp_triplet.current.loiter_radius,
						  pos_sp_triplet.current.loiter_direction, ground_speed_2d);
			_att_sp.roll_body = _l1_control.nav_roll();
			_att_sp.yaw_body = _l1_control.nav_bearing();

			tecs_update_pitch_throttle(_pos_sp_triplet.current.alt, calculate_target_airspeed(_parameters.airspeed_trim), eas2tas,
						math::radians(_parameters.pitch_limit_min), math::radians(_parameters.pitch_limit_max),
						_parameters.throttle_min, _parameters.throttle_max, _parameters.throttle_cruise,
						false, math::radians(_parameters.pitch_limit_min), _global_pos.alt, ground_speed);

		} else if (pos_sp_triplet.current.type == SETPOINT_TYPE_LAND) {

			float bearing_lastwp_currwp = get_bearing_to_next_waypoint(prev_wp(0), prev_wp(1), curr_wp(0), curr_wp(1));

			/* Horizontal landing control */
			/* switch to heading hold for the last meters, continue heading hold after */
			float wp_distance = get_distance_to_next_waypoint(current_position(0), current_position(1), curr_wp(0), curr_wp(1));
			//warnx("wp dist: %d, alt err: %d, noret: %s", (int)wp_distance, (int)altitude_error, (land_noreturn) ? "YES" : "NO");
			if (wp_distance < _parameters.land_heading_hold_horizontal_distance || land_noreturn_horizontal) {

				/* heading hold, along the line connecting this and the last waypoint */

				if (!land_noreturn_horizontal) {//set target_bearing in first occurrence
					if (pos_sp_triplet.previous.valid) {
						target_bearing = bearing_lastwp_currwp;
					} else {
						target_bearing = _att.yaw;
					}
					mavlink_log_info(_mavlink_fd, "#audio: Landing, heading hold");
				}

//					warnx("NORET: %d, target_bearing: %d, yaw: %d", (int)land_noreturn_horizontal, (int)math::degrees(target_bearing), (int)math::degrees(_att.yaw));

				_l1_control.navigate_heading(target_bearing, _att.yaw, ground_speed_2d);

				/* limit roll motion to prevent wings from touching the ground first */
				_att_sp.roll_body = math::constrain(_att_sp.roll_body, math::radians(-10.0f), math::radians(10.0f));

				land_noreturn_horizontal = true;

			} else {

				/* normal navigation */
				_l1_control.navigate_waypoints(prev_wp, curr_wp, current_position, ground_speed_2d);
			}

			_att_sp.roll_body = _l1_control.nav_roll();
			_att_sp.yaw_body = _l1_control.nav_bearing();


			/* Vertical landing control */
			//xxx: using the tecs altitude controller for slope control for now

//				/* do not go down too early */
//				if (wp_distance > 50.0f) {
//					altitude_error = (_global_triplet.current.alt + 25.0f) - _global_pos.alt;
//				}
			/* apply minimum pitch (flare) and limit roll if close to touch down, altitude error is negative (going down) */
			// XXX this could make a great param

			float flare_pitch_angle_rad = -math::radians(5.0f);//math::radians(pos_sp_triplet.current.param1)
			float throttle_land = _parameters.throttle_min + (_parameters.throttle_max - _parameters.throttle_min) * 0.1f;
			float airspeed_land = 1.3f * _parameters.airspeed_min;
			float airspeed_approach = 1.3f * _parameters.airspeed_min;

			/* Calculate distance (to landing waypoint) and altitude of last ordinary waypoint L */
			float L_wp_distance = get_distance_to_next_waypoint(prev_wp(0), prev_wp(1), curr_wp(0), curr_wp(1));
			float L_altitude_rel = _pos_sp_triplet.previous.valid ? _pos_sp_triplet.previous.alt - _pos_sp_triplet.current.alt : 0.0f;

			float bearing_airplane_currwp = get_bearing_to_next_waypoint(current_position(0), current_position(1), curr_wp(0), curr_wp(1));
			float landing_slope_alt_rel_desired = landingslope.getLandingSlopeRelativeAltitudeSave(wp_distance, bearing_lastwp_currwp, bearing_airplane_currwp);

			float relative_alt = get_relative_landingalt(_pos_sp_triplet.current.alt, _global_pos.alt, _range_finder, _parameters.range_finder_rel_alt);

			if ( (relative_alt < landingslope.flare_relative_alt()) || land_noreturn_vertical) {  //checking for land_noreturn to avoid unwanted climb out

				/* land with minimal speed */

//					/* force TECS to only control speed with pitch, altitude is only implicitely controlled now */
//					_tecs.set_speed_weight(2.0f);

				/* kill the throttle if param requests it */
				throttle_max = _parameters.throttle_max;

				 if (relative_alt < landingslope.motor_lim_relative_alt() || land_motor_lim) {
					throttle_max = math::min(throttle_max, _parameters.throttle_land_max);
					if (!land_motor_lim) {
						land_motor_lim  = true;
						mavlink_log_info(_mavlink_fd, "#audio: Landing, limiting throttle");
					}

				 }

				float flare_curve_alt_rel = landingslope.getFlareCurveRelativeAltitudeSave(wp_distance, bearing_lastwp_currwp, bearing_airplane_currwp);

				/* avoid climbout */
				if ((flare_curve_alt_rel_last < flare_curve_alt_rel && land_noreturn_vertical) || land_stayonground)
				{
					flare_curve_alt_rel = 0.0f; // stay on ground
					land_stayonground = true;
				}

				tecs_update_pitch_throttle(_pos_sp_triplet.current.alt + flare_curve_alt_rel,
						calculate_target_airspeed(airspeed_land), eas2tas,
						flare_pitch_angle_rad, math::radians(15.0f),
						0.0f, throttle_max, throttle_land,
						false, flare_pitch_angle_rad,
						_pos_sp_triplet.current.alt + relative_alt, ground_speed,
						land_motor_lim ? TECS_MODE_LAND_THROTTLELIM : TECS_MODE_LAND);

				if (!land_noreturn_vertical) {
					mavlink_log_info(_mavlink_fd, "#audio: Landing, flaring");
					land_noreturn_vertical = true;
				}
				//warnx("Landing:  flare, _global_pos.alt  %.1f, flare_curve_alt %.1f, flare_curve_alt_last %.1f, flare_length %.1f, wp_distance %.1f", _global_pos.alt, flare_curve_alt, flare_curve_alt_last, flare_length, wp_distance);

				flare_curve_alt_rel_last = flare_curve_alt_rel;
			} else {

				 /* intersect glide slope:
				  * minimize speed to approach speed
				  * if current position is higher than the slope follow the glide slope (sink to the
				  * glide slope)
				  * also if the system captures the slope it should stay
				  * on the slope (bool land_onslope)
				  * if current position is below the slope continue at previous wp altitude
				  * until the intersection with slope
				  * */
				float altitude_desired_rel = relative_alt;
				if (relative_alt > landing_slope_alt_rel_desired || land_onslope) {
					/* stay on slope */
					altitude_desired_rel = landing_slope_alt_rel_desired;
					if (!land_onslope) {
						mavlink_log_info(_mavlink_fd, "#audio: Landing, on slope");
						land_onslope = true;
					}
				} else {
					/* continue horizontally */
					altitude_desired_rel =  _pos_sp_triplet.previous.valid ? L_altitude_rel : relative_alt;
				}

				tecs_update_pitch_throttle(_pos_sp_triplet.current.alt + altitude_desired_rel,
						calculate_target_airspeed(airspeed_approach), eas2tas,
						math::radians(_parameters.pitch_limit_min),
						math::radians(_parameters.pitch_limit_max),
						_parameters.throttle_min,
						_parameters.throttle_max,
						_parameters.throttle_cruise,
						false,
						math::radians(_parameters.pitch_limit_min),
						_pos_sp_triplet.current.alt + relative_alt,
						ground_speed);
			}

		} else if (pos_sp_triplet.current.type == SETPOINT_TYPE_TAKEOFF) {

			/* Perform launch detection */
			if(!launch_detected) { //do not do further checks once a launch was detected
				if (launchDetector.launchDetectionEnabled()) {
					static hrt_abstime last_sent = 0;
					if(hrt_absolute_time() - last_sent > 4e6) {
						mavlink_log_info(_mavlink_fd, "#audio: Launchdetection running");
						last_sent = hrt_absolute_time();
					}

					/* Tell the attitude controller to stop integrating while we are waiting
					 * for the launch */
					_att_sp.roll_reset_integral = true;
					_att_sp.pitch_reset_integral = true;
					_att_sp.yaw_reset_integral = true;

					/* Detect launch */
					launchDetector.update(_sensor_combined.accelerometer_m_s2[0]);
					if (launchDetector.getLaunchDetected()) {
						launch_detected = true;
						mavlink_log_info(_mavlink_fd, "#audio: Takeoff");
					}
				} else	{
					/* no takeoff detection --> fly */
					launch_detected = true;
					warnx("launchdetection off");
				}
			}

			_l1_control.navigate_waypoints(prev_wp, curr_wp, current_position, ground_speed_2d);
			_att_sp.roll_body = _l1_control.nav_roll();
			_att_sp.yaw_body = _l1_control.nav_bearing();

			if (launch_detected) {
				usePreTakeoffThrust = false;

				/* apply minimum pitch and limit roll if target altitude is not within 10 meters */
				if (altitude_error > 15.0f) {

					/* enforce a minimum of 10 degrees pitch up on takeoff, or take parameter */
					tecs_update_pitch_throttle(_pos_sp_triplet.current.alt,
							calculate_target_airspeed(1.3f * _parameters.airspeed_min),
							eas2tas,
							math::radians(_parameters.pitch_limit_min),
							math::radians(_parameters.pitch_limit_max),
							_parameters.throttle_min, _parameters.throttle_max,
							_parameters.throttle_cruise,
							true,
							math::max(math::radians(pos_sp_triplet.current.pitch_min),
							math::radians(10.0f)),
							_global_pos.alt,
							ground_speed,
							TECS_MODE_TAKEOFF);

					/* limit roll motion to ensure enough lift */
					_att_sp.roll_body = math::constrain(_att_sp.roll_body, math::radians(-15.0f), math::radians(15.0f));

				} else {
					tecs_update_pitch_throttle(_pos_sp_triplet.current.alt,
							calculate_target_airspeed(_parameters.airspeed_trim),
							eas2tas,
								math::radians(_parameters.pitch_limit_min),
								math::radians(_parameters.pitch_limit_max),
								_parameters.throttle_min,
								_parameters.throttle_max,
								_parameters.throttle_cruise,
								false,
								math::radians(_parameters.pitch_limit_min),
								_global_pos.alt,
								ground_speed);
				}

			} else {
				usePreTakeoffThrust = true;
			}
		}

		// warnx("nav bearing: %8.4f bearing err: %8.4f target bearing: %8.4f", (double)_l1_control.nav_bearing(),
		//       (double)_l1_control.bearing_error(), (double)_l1_control.target_bearing());
		// warnx("prev wp: %8.4f/%8.4f, next wp: %8.4f/%8.4f prev:%s", (double)prev_wp(0), (double)prev_wp(1),
		//       (double)next_wp(0), (double)next_wp(1), (pos_sp_triplet.previous_valid) ? "valid" : "invalid");

		// XXX at this point we always want no loiter hold if a
		// mission is active
		_loiter_hold = false;

		/* reset landing state */
		if (pos_sp_triplet.current.type != SETPOINT_TYPE_LAND) {
			reset_landing_state();
		}

		/* reset takeoff/launch state */
		if (pos_sp_triplet.current.type != SETPOINT_TYPE_TAKEOFF) {
			reset_takeoff_state();
		}

		if (was_circle_mode && !_l1_control.circle_mode()) {
			/* just kicked out of loiter, reset roll integrals */
			_att_sp.roll_reset_integral = true;
		}

	} else if (0/* posctrl mode enabled */) {

		_was_pos_control_mode = false;

		/** POSCTRL FLIGHT **/

	if (0/* switched from another mode to posctrl */) {
		_altctrl_hold_heading = _att.yaw;
	}

	if (0/* posctrl on and manual control yaw non-zero */) {
		_altctrl_hold_heading = _att.yaw + _manual.r;
	}

	//XXX not used

	/* climb out control */
//		bool climb_out = false;
//
//		/* user wants to climb out */
//		if (_manual.pitch > 0.3f && _manual.throttle > 0.8f) {
//			climb_out = true;
//		}

	/* if in altctrl mode, set airspeed based on manual control */

	// XXX check if ground speed undershoot should be applied here
	float altctrl_airspeed = _parameters.airspeed_min +
					(_parameters.airspeed_max - _parameters.airspeed_min) *
					_manual.z;

		_l1_control.navigate_heading(_altctrl_hold_heading, _att.yaw, ground_speed_2d);
		_att_sp.roll_body = _l1_control.nav_roll();
		_att_sp.yaw_body = _l1_control.nav_bearing();

		tecs_update_pitch_throttle(_global_pos.alt + _manual.x * 2.0f, altctrl_airspeed, eas2tas,
					math::radians(_parameters.pitch_limit_min), math::radians(_parameters.pitch_limit_max),
					_parameters.throttle_min, _parameters.throttle_max, _parameters.throttle_cruise,
					false, math::radians(_parameters.pitch_limit_min), _global_pos.alt, ground_speed);

	} else if (0/* altctrl mode enabled */) {

		_was_pos_control_mode = false;

		/** ALTCTRL FLIGHT **/

		if (0/* switched from another mode to altctrl */) {
			_altctrl_hold_heading = _att.yaw;
		}

		if (0/* altctrl on and manual control yaw non-zero */) {
			_altctrl_hold_heading = _att.yaw + _manual.r;
		}

		/* if in altctrl mode, set airspeed based on manual control */

		// XXX check if ground speed undershoot should be applied here
		float altctrl_airspeed = _parameters.airspeed_min +
					  (_parameters.airspeed_max - _parameters.airspeed_min) *
					  _manual.z;

		/* user switched off throttle */
		if (_manual.z < 0.1f) {
			throttle_max = 0.0f;
		}

		/* climb out control */
		bool climb_out = false;

		/* user wants to climb out */
		if (_manual.x > 0.3f && _manual.z > 0.8f) {
			climb_out = true;
		}

		_l1_control.navigate_heading(_altctrl_hold_heading, _att.yaw, ground_speed_2d);
		_att_sp.roll_body =	_manual.y;
		_att_sp.yaw_body =	_manual.r;
		tecs_update_pitch_throttle(_global_pos.alt + _manual.x * 2.0f, altctrl_airspeed, eas2tas,
					math::radians(_parameters.pitch_limit_min), math::radians(_parameters.pitch_limit_max),
					_parameters.throttle_min, _parameters.throttle_max, _parameters.throttle_cruise,
					climb_out, math::radians(_parameters.pitch_limit_min),
					_global_pos.alt, ground_speed);

	} else {

		_was_pos_control_mode = false;

		/** MANUAL FLIGHT **/

		/* no flight mode applies, do not publish an attitude setpoint */
		setpoint = false;

		/* reset landing and takeoff state */
		if (!last_manual) {
			reset_landing_state();
			reset_takeoff_state();
		}
	}

	if (usePreTakeoffThrust) {
		_att_sp.thrust = launchDetector.getThrottlePreTakeoff();
	}
	else {
<<<<<<< HEAD
		_att_sp.thrust = math::min(_mTecs.getEnabled() ? _mTecs.getThrottleSetpoint() :_tecs.get_throttle_demand(), throttle_max);
	}
	_att_sp.pitch_body = _mTecs.getEnabled() ? _mTecs.getPitchSetpoint() : _tecs.get_pitch_demand();
=======
		_att_sp.thrust = math::min(_mTecs.getThrottleSetpoint(), throttle_max);
	}
	_att_sp.pitch_body = _mTecs.getPitchSetpoint();
>>>>>>> 7b15a424

	if (_control_mode.flag_control_position_enabled) {
		last_manual = false;
	} else {
		last_manual = true;
	}


	return setpoint;
}

void
FixedwingPositionControl::task_main()
{

	/* inform about start */
	warnx("Initializing..");
	fflush(stdout);

	/*
	 * do subscriptions
	 */
	_global_pos_sub = orb_subscribe(ORB_ID(vehicle_global_position));
	_pos_sp_triplet_sub = orb_subscribe(ORB_ID(position_setpoint_triplet));
	_att_sub = orb_subscribe(ORB_ID(vehicle_attitude));
	_sensor_combined_sub = orb_subscribe(ORB_ID(sensor_combined));
	_control_mode_sub = orb_subscribe(ORB_ID(vehicle_control_mode));
	_airspeed_sub = orb_subscribe(ORB_ID(airspeed));
	_params_sub = orb_subscribe(ORB_ID(parameter_update));
	_manual_control_sub = orb_subscribe(ORB_ID(manual_control_setpoint));
	_range_finder_sub = orb_subscribe(ORB_ID(sensor_range_finder));

	/* rate limit vehicle status updates to 5Hz */
	orb_set_interval(_control_mode_sub, 200);
	/* rate limit position updates to 50 Hz */
	orb_set_interval(_global_pos_sub, 20);

	/* abort on a nonzero return value from the parameter init */
	if (parameters_update()) {
		/* parameter setup went wrong, abort */
		warnx("aborting startup due to errors.");
		_task_should_exit = true;
	}

	/* wakeup source(s) */
	struct pollfd fds[2];

	/* Setup of loop */
	fds[0].fd = _params_sub;
	fds[0].events = POLLIN;
	fds[1].fd = _global_pos_sub;
	fds[1].events = POLLIN;

	while (!_task_should_exit) {

		/* wait for up to 500ms for data */
		int pret = poll(&fds[0], (sizeof(fds) / sizeof(fds[0])), 100);

		/* timed out - periodic check for _task_should_exit, etc. */
		if (pret == 0)
			continue;

		/* this is undesirable but not much we can do - might want to flag unhappy status */
		if (pret < 0) {
			warn("poll error %d, %d", pret, errno);
			continue;
		}

		perf_begin(_loop_perf);

		/* check vehicle status for changes to publication state */
		vehicle_control_mode_poll();

		/* only update parameters if they changed */
		if (fds[0].revents & POLLIN) {
			/* read from param to clear updated flag */
			struct parameter_update_s update;
			orb_copy(ORB_ID(parameter_update), _params_sub, &update);

			/* update parameters from storage */
			parameters_update();
		}

		/* only run controller if position changed */
		if (fds[1].revents & POLLIN) {

			/* XXX Hack to get mavlink output going */
			if (_mavlink_fd < 0) {
				/* try to open the mavlink log device every once in a while */
				_mavlink_fd = open(MAVLINK_LOG_DEVICE, 0);
			}

			static uint64_t last_run = 0;
			float deltaT = (hrt_absolute_time() - last_run) / 1000000.0f;
			last_run = hrt_absolute_time();

			/* guard against too large deltaT's */
			if (deltaT > 1.0f)
				deltaT = 0.01f;

			/* load local copies */
			orb_copy(ORB_ID(vehicle_global_position), _global_pos_sub, &_global_pos);

			// XXX add timestamp check
			_global_pos_valid = true;

			vehicle_attitude_poll();
			vehicle_setpoint_poll();
			vehicle_sensor_combined_poll();
			vehicle_airspeed_poll();
			range_finder_poll();
			// vehicle_baro_poll();

			math::Vector<3> ground_speed(_global_pos.vel_n, _global_pos.vel_e,  _global_pos.vel_d);
			math::Vector<2> current_position((float)_global_pos.lat, (float)_global_pos.lon);

			/*
			 * Attempt to control position, on success (= sensors present and not in manual mode),
			 * publish setpoint.
			 */
			if (control_position(current_position, ground_speed, _pos_sp_triplet)) {
				_att_sp.timestamp = hrt_absolute_time();

				/* lazily publish the setpoint only once available */
				if (_attitude_sp_pub > 0) {
					/* publish the attitude setpoint */
					orb_publish(ORB_ID(vehicle_attitude_setpoint), _attitude_sp_pub, &_att_sp);

				} else {
					/* advertise and publish */
					_attitude_sp_pub = orb_advertise(ORB_ID(vehicle_attitude_setpoint), &_att_sp);
				}

				/* XXX check if radius makes sense here */
				float turn_distance = _l1_control.switch_distance(100.0f);

				/* lazily publish navigation capabilities */
				if (fabsf(turn_distance - _nav_capabilities.turn_distance) > FLT_EPSILON && turn_distance > 0) {

					/* set new turn distance */
					_nav_capabilities.turn_distance = turn_distance;

					navigation_capabilities_publish();

				}

			}

		}

		perf_end(_loop_perf);
	}

	warnx("exiting.\n");

	_control_task = -1;
	_exit(0);
}

void FixedwingPositionControl::reset_takeoff_state()
{
	launch_detected = false;
	usePreTakeoffThrust = false;
	launchDetector.reset();
}

void FixedwingPositionControl::reset_landing_state()
{
	land_noreturn_horizontal = false;
	land_noreturn_vertical = false;
	land_stayonground = false;
	land_motor_lim = false;
	land_onslope = false;
}

void FixedwingPositionControl::tecs_update_pitch_throttle(float alt_sp, float v_sp, float eas2tas,
		float pitch_min_rad, float pitch_max_rad,
		float throttle_min, float throttle_max, float throttle_cruise,
		bool climbout_mode, float climbout_pitch_min_rad,
		float altitude,
		const math::Vector<3> &ground_speed,
		tecs_mode mode)
{
<<<<<<< HEAD
	if (_mTecs.getEnabled()) {
		/* Using mtecs library: prepare arguments for mtecs call */
		float flightPathAngle = 0.0f;
		float ground_speed_length = ground_speed.length();
		if (ground_speed_length > FLT_EPSILON) {
			flightPathAngle = -asinf(ground_speed(2)/ground_speed_length);
		}
		fwPosctrl::LimitOverride limitOverride;
		if (climbout_mode) {
			limitOverride.enablePitchMinOverride(M_RAD_TO_DEG_F * climbout_pitch_min_rad);
		} else {
			limitOverride.disablePitchMinOverride();
		}
		_mTecs.updateAltitudeSpeed(flightPathAngle, altitude, alt_sp, _airspeed.true_airspeed_m_s, v_sp, mode,
				limitOverride);
	} else {
		/* Using tecs library */
		_tecs.update_pitch_throttle(_R_nb, _att.pitch, altitude, alt_sp, v_sp,
					    _airspeed.indicated_airspeed_m_s, eas2tas,
					    climbout_mode, climbout_pitch_min_rad,
					    throttle_min, throttle_max, throttle_cruise,
					    pitch_min_rad, pitch_max_rad);
	}
=======
	/* Using mtecs library: prepare arguments for mtecs call */
	float flightPathAngle = 0.0f;
	float ground_speed_length = ground_speed.length();
	if (ground_speed_length > FLT_EPSILON) {
		flightPathAngle = -asinf(ground_speed(2)/ground_speed_length);
	}
	fwPosctrl::LimitOverride limitOverride;
	if (climbout_mode) {
		limitOverride.enablePitchMinOverride(M_RAD_TO_DEG_F * climbout_pitch_min_rad);
	} else {
		limitOverride.disablePitchMinOverride();
	}
	_mTecs.updateAltitudeSpeed(flightPathAngle, altitude, alt_sp, _airspeed.true_airspeed_m_s, v_sp, mode,
			limitOverride);
>>>>>>> 7b15a424
}

int
FixedwingPositionControl::start()
{
	ASSERT(_control_task == -1);

	/* start the task */
	_control_task = task_spawn_cmd("fw_pos_control_l1",
				       SCHED_DEFAULT,
				       SCHED_PRIORITY_MAX - 5,
				       4048,
				       (main_t)&FixedwingPositionControl::task_main_trampoline,
				       nullptr);

	if (_control_task < 0) {
		warn("task start failed");
		return -errno;
	}

	return OK;
}

int fw_pos_control_l1_main(int argc, char *argv[])
{
	if (argc < 1)
		errx(1, "usage: fw_pos_control_l1 {start|stop|status}");

	if (!strcmp(argv[1], "start")) {

		if (l1_control::g_control != nullptr)
			errx(1, "already running");

		l1_control::g_control = new FixedwingPositionControl;

		if (l1_control::g_control == nullptr)
			errx(1, "alloc failed");

		if (OK != l1_control::g_control->start()) {
			delete l1_control::g_control;
			l1_control::g_control = nullptr;
			err(1, "start failed");
		}

		exit(0);
	}

	if (!strcmp(argv[1], "stop")) {
		if (l1_control::g_control == nullptr)
			errx(1, "not running");

		delete l1_control::g_control;
		l1_control::g_control = nullptr;
		exit(0);
	}

	if (!strcmp(argv[1], "status")) {
		if (l1_control::g_control) {
			errx(0, "running");

		} else {
			errx(1, "not running");
		}
	}

	warnx("unrecognized command");
	return 1;
}<|MERGE_RESOLUTION|>--- conflicted
+++ resolved
@@ -198,10 +198,6 @@
 	math::Matrix<3, 3> _R_nb;			///< current attitude
 
 	ECL_L1_Pos_Controller				_l1_control;
-<<<<<<< HEAD
-	TECS						_tecs;
-=======
->>>>>>> 7b15a424
 	fwPosctrl::mTecs				_mTecs;
 	bool						_was_pos_control_mode;
 
@@ -817,13 +813,6 @@
 	math::Vector<3> accel_body(_sensor_combined.accelerometer_m_s2);
 	math::Vector<3> accel_earth = _R_nb * accel_body;
 
-<<<<<<< HEAD
-	if (!_mTecs.getEnabled()) {
-		_tecs.update_50hz(baro_altitude, _airspeed.indicated_airspeed_m_s, _R_nb, accel_body, accel_earth);
-	}
-
-=======
->>>>>>> 7b15a424
 	float altitude_error = _pos_sp_triplet.current.alt - _global_pos.alt;
 
 	/* no throttle limit as default */
@@ -834,16 +823,6 @@
 	// XXX this should only execute if auto AND safety off (actuators active),
 	// else integrators should be constantly reset.
 	if (pos_sp_triplet.current.valid) {
-
-		if (!_was_pos_control_mode) {
-			/* reset integrators */
-			if (_mTecs.getEnabled()) {
-				_mTecs.resetIntegrators();
-				_mTecs.resetDerivatives(_airspeed.true_airspeed_m_s);
-			}
-		}
-
-		_was_pos_control_mode = true;
 
 		if (!_was_pos_control_mode) {
 			/* reset integrators */
@@ -1259,15 +1238,9 @@
 		_att_sp.thrust = launchDetector.getThrottlePreTakeoff();
 	}
 	else {
-<<<<<<< HEAD
-		_att_sp.thrust = math::min(_mTecs.getEnabled() ? _mTecs.getThrottleSetpoint() :_tecs.get_throttle_demand(), throttle_max);
-	}
-	_att_sp.pitch_body = _mTecs.getEnabled() ? _mTecs.getPitchSetpoint() : _tecs.get_pitch_demand();
-=======
 		_att_sp.thrust = math::min(_mTecs.getThrottleSetpoint(), throttle_max);
 	}
 	_att_sp.pitch_body = _mTecs.getPitchSetpoint();
->>>>>>> 7b15a424
 
 	if (_control_mode.flag_control_position_enabled) {
 		last_manual = false;
@@ -1451,31 +1424,6 @@
 		const math::Vector<3> &ground_speed,
 		tecs_mode mode)
 {
-<<<<<<< HEAD
-	if (_mTecs.getEnabled()) {
-		/* Using mtecs library: prepare arguments for mtecs call */
-		float flightPathAngle = 0.0f;
-		float ground_speed_length = ground_speed.length();
-		if (ground_speed_length > FLT_EPSILON) {
-			flightPathAngle = -asinf(ground_speed(2)/ground_speed_length);
-		}
-		fwPosctrl::LimitOverride limitOverride;
-		if (climbout_mode) {
-			limitOverride.enablePitchMinOverride(M_RAD_TO_DEG_F * climbout_pitch_min_rad);
-		} else {
-			limitOverride.disablePitchMinOverride();
-		}
-		_mTecs.updateAltitudeSpeed(flightPathAngle, altitude, alt_sp, _airspeed.true_airspeed_m_s, v_sp, mode,
-				limitOverride);
-	} else {
-		/* Using tecs library */
-		_tecs.update_pitch_throttle(_R_nb, _att.pitch, altitude, alt_sp, v_sp,
-					    _airspeed.indicated_airspeed_m_s, eas2tas,
-					    climbout_mode, climbout_pitch_min_rad,
-					    throttle_min, throttle_max, throttle_cruise,
-					    pitch_min_rad, pitch_max_rad);
-	}
-=======
 	/* Using mtecs library: prepare arguments for mtecs call */
 	float flightPathAngle = 0.0f;
 	float ground_speed_length = ground_speed.length();
@@ -1490,7 +1438,6 @@
 	}
 	_mTecs.updateAltitudeSpeed(flightPathAngle, altitude, alt_sp, _airspeed.true_airspeed_m_s, v_sp, mode,
 			limitOverride);
->>>>>>> 7b15a424
 }
 
 int
