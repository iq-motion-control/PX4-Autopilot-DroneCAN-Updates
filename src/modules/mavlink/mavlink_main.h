/****************************************************************************
 *
 *   Copyright (c) 2012-2014 PX4 Development Team. All rights reserved.
 *
 * Redistribution and use in source and binary forms, with or without
 * modification, are permitted provided that the following conditions
 * are met:
 *
 * 1. Redistributions of source code must retain the above copyright
 *    notice, this list of conditions and the following disclaimer.
 * 2. Redistributions in binary form must reproduce the above copyright
 *    notice, this list of conditions and the following disclaimer in
 *    the documentation and/or other materials provided with the
 *    distribution.
 * 3. Neither the name PX4 nor the names of its contributors may be
 *    used to endorse or promote products derived from this software
 *    without specific prior written permission.
 *
 * THIS SOFTWARE IS PROVIDED BY THE COPYRIGHT HOLDERS AND CONTRIBUTORS
 * "AS IS" AND ANY EXPRESS OR IMPLIED WARRANTIES, INCLUDING, BUT NOT
 * LIMITED TO, THE IMPLIED WARRANTIES OF MERCHANTABILITY AND FITNESS
 * FOR A PARTICULAR PURPOSE ARE DISCLAIMED. IN NO EVENT SHALL THE
 * COPYRIGHT OWNER OR CONTRIBUTORS BE LIABLE FOR ANY DIRECT, INDIRECT,
 * INCIDENTAL, SPECIAL, EXEMPLARY, OR CONSEQUENTIAL DAMAGES (INCLUDING,
 * BUT NOT LIMITED TO, PROCUREMENT OF SUBSTITUTE GOODS OR SERVICES; LOSS
 * OF USE, DATA, OR PROFITS; OR BUSINESS INTERRUPTION) HOWEVER CAUSED
 * AND ON ANY THEORY OF LIABILITY, WHETHER IN CONTRACT, STRICT
 * LIABILITY, OR TORT (INCLUDING NEGLIGENCE OR OTHERWISE) ARISING IN
 * ANY WAY OUT OF THE USE OF THIS SOFTWARE, EVEN IF ADVISED OF THE
 * POSSIBILITY OF SUCH DAMAGE.
 *
 ****************************************************************************/

/**
 * @file mavlink_main.h
 * MAVLink 1.0 protocol interface definition.
 *
 * @author Lorenz Meier <lm@inf.ethz.ch>
 * @author Anton Babushkin <anton.babushkin@me.com>
 */

#pragma once

#include <stdbool.h>
#include <nuttx/fs/fs.h>
#include <systemlib/param/param.h>
#include <systemlib/perf_counter.h>
#include <pthread.h>
#include <mavlink/mavlink_log.h>

#include <uORB/uORB.h>
#include <uORB/topics/mission.h>

#include "mavlink_bridge_header.h"
#include "mavlink_orb_subscription.h"
#include "mavlink_stream.h"
#include "mavlink_messages.h"

// FIXME XXX - TO BE MOVED TO XML
enum MAVLINK_WPM_STATES {
	MAVLINK_WPM_STATE_IDLE = 0,
	MAVLINK_WPM_STATE_SENDLIST,
	MAVLINK_WPM_STATE_SENDLIST_SENDWPS,
	MAVLINK_WPM_STATE_GETLIST,
	MAVLINK_WPM_STATE_GETLIST_GETWPS,
	MAVLINK_WPM_STATE_GETLIST_GOTALL,
	MAVLINK_WPM_STATE_ENUM_END
};

enum MAVLINK_WPM_CODES {
	MAVLINK_WPM_CODE_OK = 0,
	MAVLINK_WPM_CODE_ERR_WAYPOINT_ACTION_NOT_SUPPORTED,
	MAVLINK_WPM_CODE_ERR_WAYPOINT_FRAME_NOT_SUPPORTED,
	MAVLINK_WPM_CODE_ERR_WAYPOINT_OUT_OF_BOUNDS,
	MAVLINK_WPM_CODE_ERR_WAYPOINT_MAX_NUMBER_EXCEEDED,
	MAVLINK_WPM_CODE_ENUM_END
};


#define MAVLINK_WPM_MAX_WP_COUNT 255
#define MAVLINK_WPM_PROTOCOL_TIMEOUT_DEFAULT 5000000 ///< Protocol communication timeout in useconds
#define MAVLINK_WPM_SETPOINT_DELAY_DEFAULT 1000000 ///< When to send a new setpoint
#define MAVLINK_WPM_PROTOCOL_DELAY_DEFAULT 40000


struct mavlink_wpm_storage {
	uint16_t size;
	uint16_t max_size;
	enum MAVLINK_WPM_STATES current_state;
	int16_t current_wp_id;	///< Waypoint in current transmission
	uint16_t current_count;
	uint8_t current_partner_sysid;
	uint8_t current_partner_compid;
	uint64_t timestamp_lastaction;
	uint64_t timestamp_last_send_setpoint;
	uint64_t timestamp_last_send_request;
	uint32_t timeout;
	int current_dataman_id;
};


class Mavlink
{

public:
	/**
	 * Constructor
	 */
	Mavlink();

	/**
	 * Destructor, also kills the mavlinks task.
	 */
	~Mavlink();

	/**
	* Start the mavlink task.
	 *
	 * @return		OK on success.
	 */
	static int		start(int argc, char *argv[]);

	/**
	 * Display the mavlink status.
	 */
	void		status();

	static int stream(int argc, char *argv[]);

	static int	instance_count();

	static Mavlink *new_instance();

	static Mavlink *get_instance(unsigned instance);

	static Mavlink *get_instance_for_device(const char *device_name);

	static int	destroy_all_instances();

	static bool	instance_exists(const char *device_name, Mavlink *self);

	static void	forward_message(mavlink_message_t *msg, Mavlink *self);

	static int get_uart_fd(unsigned index);

	int get_uart_fd();

	const char *_device_name;

	enum MAVLINK_MODE {
		MAVLINK_MODE_NORMAL = 0,
		MAVLINK_MODE_CUSTOM,
		MAVLINK_MODE_CAMERA
	};

	void		set_mode(enum MAVLINK_MODE);
	enum MAVLINK_MODE		get_mode() { return _mode; }

	bool		get_hil_enabled() { return _hil_enabled; }

	bool		get_use_hil_gps() { return _use_hil_gps; }

	bool		get_flow_control_enabled() { return _flow_control_enabled; }

	bool		get_forwarding_on() { return _forwarding_on; }

	/**
	 * Handle waypoint related messages.
	 */
	void mavlink_wpm_message_handler(const mavlink_message_t *msg);

	static int start_helper(int argc, char *argv[]);

	/**
	 * Handle parameter related messages.
	 */
	void mavlink_pm_message_handler(const mavlink_channel_t chan, const mavlink_message_t *msg);

	void get_mavlink_mode_and_state(struct vehicle_status_s *status, struct position_setpoint_triplet_s *pos_sp_triplet, uint8_t *mavlink_state, uint8_t *mavlink_base_mode, uint32_t *mavlink_custom_mode);

	/**
	 * Enable / disable Hardware in the Loop simulation mode.
	 *
	 * @param hil_enabled	The new HIL enable/disable state.
	 * @return		OK if the HIL state changed, ERROR if the
	 *			requested change could not be made or was
	 *			redundant.
	 */
	int		set_hil_enabled(bool hil_enabled);

	MavlinkOrbSubscription *add_orb_subscription(const orb_id_t topic);

	int get_instance_id();

	/**
	 * Enable / disable hardware flow control.
	 *
	 * @param enabled	True if hardware flow control should be enabled
	 */
	int enable_flow_control(bool enabled);

	mavlink_channel_t get_channel();

	bool		_task_should_exit;		/**< if true, mavlink task should exit */

	int get_mavlink_fd() { return _mavlink_fd; }


	/* Functions for waiting to start transmission until message received. */
	void set_has_received_messages(bool received_messages) { _received_messages = received_messages; }
	bool get_has_received_messages() { return _received_messages; }
	void set_wait_to_transmit(bool wait) { _wait_to_transmit = wait; }
	bool get_wait_to_transmit() { return _wait_to_transmit; }
	bool should_transmit() { return (!_wait_to_transmit || (_wait_to_transmit && _received_messages)); }

	/**
	 * Count a transmision error
	 */
	void count_txerr();

protected:
	Mavlink	*next;

private:
	int _instance_id;

	int		_mavlink_fd;
	bool		_task_running;

	/* states */
	bool		_hil_enabled;		/**< Hardware In the Loop mode */
	bool		_use_hil_gps;		/**< Accept GPS HIL messages (for example from an external motion capturing system to fake indoor gps) */
	bool		_is_usb_uart;		/**< Port is USB */
	bool        _wait_to_transmit;  /**< Wait to transmit until received messages. */
	bool        _received_messages; /**< Whether we've received valid mavlink messages. */

	unsigned	_main_loop_delay;		/**< mainloop delay, depends on data rate */

	MavlinkOrbSubscription *_subscriptions;
	MavlinkStream *_streams;

	orb_advert_t	_mission_pub;
	struct mission_s mission;
	MAVLINK_MODE _mode;

	uint8_t _mavlink_wpm_comp_id;
	mavlink_channel_t _channel;

	struct mavlink_logbuffer _logbuffer;
	unsigned int _total_counter;

	pthread_t _receive_thread;

	/* Allocate storage space for waypoints */
	mavlink_wpm_storage _wpm_s;
	mavlink_wpm_storage *_wpm;

	bool _verbose;
	bool _forwarding_on;
	bool _passing_on;
	int _uart_fd;
	int _baudrate;
	int _datarate;

	/**
	 * If the queue index is not at 0, the queue sending
	 * logic will send parameters from the current index
	 * to len - 1, the end of the param list.
	 */
	unsigned int _mavlink_param_queue_index;

	bool mavlink_link_termination_allowed;

	char 	*_subscribe_to_stream;
	float	_subscribe_to_stream_rate;

	bool		_flow_control_enabled;

	struct mavlink_message_buffer {
		int write_ptr;
		int read_ptr;
		int size;
		char *data;
	};
	mavlink_message_buffer	_message_buffer;

	pthread_mutex_t		_message_buffer_mutex;

	perf_counter_t	_loop_perf;			/**< loop performance counter */
<<<<<<< HEAD
	perf_counter_t	_txerr_perf;			/**< TX error counter */
=======
	bool			_param_initialized;
	param_t			_param_system_id;
	param_t			_param_component_id;
	param_t			_param_system_type;
	param_t			_param_use_hil_gps;
>>>>>>> e0a68346

	/**
	 * Send one parameter.
	 *
	 * @param param		The parameter id to send.
	 * @return		zero on success, nonzero on failure.
	 */
	int mavlink_pm_send_param(param_t param);

	/**
	 * Send one parameter identified by index.
	 *
	 * @param index		The index of the parameter to send.
	 * @return		zero on success, nonzero else.
	 */
	int mavlink_pm_send_param_for_index(uint16_t index);

	/**
	 * Send one parameter identified by name.
	 *
	 * @param name		The index of the parameter to send.
	 * @return		zero on success, nonzero else.
	 */
	int mavlink_pm_send_param_for_name(const char *name);

	/**
	 * Send a queue of parameters, one parameter per function call.
	 *
	 * @return		zero on success, nonzero on failure
	 */
	int mavlink_pm_queued_send(void);

	/**
	 * Start sending the parameter queue.
	 *
	 * This function will not directly send parameters, but instead
	 * activate the sending of one parameter on each call of
	 * mavlink_pm_queued_send().
	 * @see 		mavlink_pm_queued_send()
	 */
	void mavlink_pm_start_queued_send();

	void mavlink_update_system();

	void mavlink_waypoint_eventloop(uint64_t now);
	void mavlink_wpm_send_waypoint_reached(uint16_t seq);
	void mavlink_wpm_send_waypoint_request(uint8_t sysid, uint8_t compid, uint16_t seq);
	void mavlink_wpm_send_waypoint(uint8_t sysid, uint8_t compid, uint16_t seq);
	void mavlink_wpm_send_waypoint_count(uint8_t sysid, uint8_t compid, uint16_t count);
	void mavlink_wpm_send_waypoint_current(uint16_t seq);
	void mavlink_wpm_send_waypoint_ack(uint8_t sysid, uint8_t compid, uint8_t type);
	void mavlink_wpm_init(mavlink_wpm_storage *state);
	int map_mission_item_to_mavlink_mission_item(const struct mission_item_s *mission_item, mavlink_mission_item_t *mavlink_mission_item);
	int map_mavlink_mission_item_to_mission_item(const mavlink_mission_item_t *mavlink_mission_item, struct mission_item_s *mission_item);
	void publish_mission();

	void mavlink_missionlib_send_message(mavlink_message_t *msg);
	int mavlink_missionlib_send_gcs_string(const char *string);

	int mavlink_open_uart(int baudrate, const char *uart_name, struct termios *uart_config_original, bool *is_usb);

	int configure_stream(const char *stream_name, const float rate);
	void configure_stream_threadsafe(const char *stream_name, const float rate);

	int message_buffer_init(int size);

	void message_buffer_destroy();

	int message_buffer_count();

	int message_buffer_is_empty();

	bool message_buffer_write(void *ptr, int size);

	int message_buffer_get_ptr(void **ptr, bool *is_part);

	void message_buffer_mark_read(int n);

	void pass_message(mavlink_message_t *msg);

	static int	mavlink_dev_ioctl(struct file *filep, int cmd, unsigned long arg);

	/**
	 * Main mavlink task.
	 */
	int		task_main(int argc, char *argv[]);

};<|MERGE_RESOLUTION|>--- conflicted
+++ resolved
@@ -287,15 +287,13 @@
 	pthread_mutex_t		_message_buffer_mutex;
 
 	perf_counter_t	_loop_perf;			/**< loop performance counter */
-<<<<<<< HEAD
 	perf_counter_t	_txerr_perf;			/**< TX error counter */
-=======
+
 	bool			_param_initialized;
 	param_t			_param_system_id;
 	param_t			_param_component_id;
 	param_t			_param_system_type;
 	param_t			_param_use_hil_gps;
->>>>>>> e0a68346
 
 	/**
 	 * Send one parameter.
